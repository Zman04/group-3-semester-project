# elastic collision

import pygame
import sys
import math
import pygame.gfxdraw # For AA
from collections import deque
#from typing import Tuple, Optional

class GUIElement:
    """Base class for GUI elements."""
    def __init__(self, x, y, width, height):
        self.rect = pygame.Rect(x, y, width, height)
        self.active = False
        self.visible = True
    
    def handle_event(self, event):
        """Handle pygame events. Return True if event was consumed."""
        return False
    
    def update(self, dt):
        """Update the element."""
        pass
    
    def draw(self, screen):
        """Draw the element."""
        pass

class Button(GUIElement):
<<<<<<< HEAD
    """
    A clickable button that can be drawn with custom images or default styling.

    To use custom images, provide a dictionary for the `images` parameter, e.g.:
    {
        'normal': 'path/to/normal_image.png',
        'hover': 'path/to/hover_image.png',
        'pressed': 'path/to/pressed_image.png'
    }
    """
    def __init__(self, x, y, width, height, text, callback=None, images=None):
=======
    """A clickable button."""
    def __init__(self, x, y, width, height, text, callback=None):
>>>>>>> 312a73b4
        super().__init__(x, y, width, height)
        self.text = text
        self.callback = callback
        self.font = pygame.font.Font(None, 24)
        self.pressed = False
<<<<<<< HEAD
        self.hover = False
        
        # Load images if provided
        self.images = {}
        if images:
            for key, path in images.items():
                try:
                    self.images[key] = pygame.image.load(path).convert_alpha()
                except pygame.error:
                    print(f"Warning: Could not load image for button state '{key}' at {path}")
=======
>>>>>>> 312a73b4
        
    def handle_event(self, event):
        if not self.visible:
            return False
<<<<<<< HEAD
        
        # Check for hover state
        if event.type == pygame.MOUSEMOTION:
            self.hover = self.rect.collidepoint(event.pos)
        
        # Check for clicks
=======
            
>>>>>>> 312a73b4
        if event.type == pygame.MOUSEBUTTONDOWN:
            if self.rect.collidepoint(event.pos):
                self.pressed = True
                return True
        elif event.type == pygame.MOUSEBUTTONUP:
            if self.pressed and self.rect.collidepoint(event.pos):
                if self.callback:
                    self.callback()
                self.pressed = False
                return True
            self.pressed = False
<<<<<<< HEAD
            
        # Update hover state if mouse leaves the button area without moving
        if not self.rect.collidepoint(pygame.mouse.get_pos()):
            self.hover = False
            
=======
>>>>>>> 312a73b4
        return False
    
    def draw(self, screen):
        if not self.visible:
            return
<<<<<<< HEAD
        
        # Determine which image to use
        current_image = None
        if self.pressed and 'pressed' in self.images:
            current_image = self.images['pressed']
        elif self.hover and 'hover' in self.images:
            current_image = self.images['hover']
        elif 'normal' in self.images:
            current_image = self.images['normal']

        # Draw with image or with default style
        if current_image:
            # Scale image to fit button dimensions
            scaled_image = pygame.transform.scale(current_image, (self.rect.width, self.rect.height))
            screen.blit(scaled_image, self.rect.topleft)
        else:
            # Fallback to procedural drawing with hover effect
            if self.pressed:
                color = (100, 100, 100) # Darker grey when pressed
            elif self.hover:
                color = (170, 170, 170) # Lighter grey on hover
            else:
                color = (150, 150, 150) # Default grey
            
            border_color = (200, 200, 200)
            
            pygame.draw.rect(screen, color, self.rect)
            pygame.draw.rect(screen, border_color, self.rect, 2)
        
        # Center text on the button
=======
            
        # Button color based on state
        color = (100, 100, 100) if self.pressed else (150, 150, 150)
        border_color = (200, 200, 200)
        
        pygame.draw.rect(screen, color, self.rect)
        pygame.draw.rect(screen, border_color, self.rect, 2)
        
        # Center text
>>>>>>> 312a73b4
        text_surface = self.font.render(self.text, True, (255, 255, 255))
        text_rect = text_surface.get_rect(center=self.rect.center)
        screen.blit(text_surface, text_rect)

class InputField(GUIElement):
    """A text input field."""
    def __init__(self, x, y, width, height, placeholder="", max_length=20):
        super().__init__(x, y, width, height)
        self.text = ""
        self.placeholder = placeholder
        self.max_length = max_length
        self.font = pygame.font.Font(None, 20)
        self.cursor_pos = 0
        self.cursor_visible = True
        self.cursor_timer = 0
        
    def handle_event(self, event):
        if not self.visible:
            return False
            
        if event.type == pygame.MOUSEBUTTONDOWN:
            self.active = self.rect.collidepoint(event.pos)
            return self.active
        elif event.type == pygame.KEYDOWN and self.active:
            if event.key == pygame.K_BACKSPACE:
                if self.cursor_pos > 0:
                    self.text = self.text[:self.cursor_pos-1] + self.text[self.cursor_pos:]
                    self.cursor_pos -= 1
            elif event.key == pygame.K_DELETE:
                if self.cursor_pos < len(self.text):
                    self.text = self.text[:self.cursor_pos] + self.text[self.cursor_pos+1:]
            elif event.key == pygame.K_LEFT:
                self.cursor_pos = max(0, self.cursor_pos - 1)
            elif event.key == pygame.K_RIGHT:
                self.cursor_pos = min(len(self.text), self.cursor_pos + 1)
            elif event.key == pygame.K_HOME:
                self.cursor_pos = 0
            elif event.key == pygame.K_END:
                self.cursor_pos = len(self.text)
            elif len(self.text) < self.max_length:
                char = event.unicode
                if char.isprintable():
                    self.text = self.text[:self.cursor_pos] + char + self.text[self.cursor_pos:]
                    self.cursor_pos += 1
            return True
        return False
    
    def update(self, dt):
        # Cursor blinking
        self.cursor_timer += dt
        if self.cursor_timer >= 0.5:
            self.cursor_visible = not self.cursor_visible
            self.cursor_timer = 0
    
    def draw(self, screen):
        if not self.visible:
            return
            
        # Background
        bg_color = (255, 255, 255) if self.active else (230, 230, 230)
        border_color = (100, 150, 255) if self.active else (150, 150, 150)
        
        pygame.draw.rect(screen, bg_color, self.rect)
        pygame.draw.rect(screen, border_color, self.rect, 2)
        
        # Text
        display_text = self.text if self.text else self.placeholder
        text_color = (0, 0, 0) if self.text else (128, 128, 128)
        
        text_surface = self.font.render(display_text, True, text_color)
        text_rect = text_surface.get_rect()
        text_rect.centery = self.rect.centery
        text_rect.x = self.rect.x + 5
        
        # Clip text to field
        clip_rect = self.rect.copy()
        clip_rect.width -= 10
        screen.set_clip(clip_rect)
        screen.blit(text_surface, text_rect)
        screen.set_clip(None)
        
        # Cursor
        if self.active and self.cursor_visible and self.text:
            cursor_text = self.text[:self.cursor_pos]
            cursor_width = self.font.size(cursor_text)[0]
            cursor_x = self.rect.x + 5 + cursor_width
            cursor_y1 = self.rect.y + 3
            cursor_y2 = self.rect.y + self.rect.height - 3
            pygame.draw.line(screen, (0, 0, 0), (cursor_x, cursor_y1), (cursor_x, cursor_y2), 1)

class Checkbox(GUIElement):
    """A checkbox element."""
    def __init__(self, x, y, size, text, checked=False, callback=None):
        super().__init__(x, y, size, size)
        self.text = text
        self.checked = checked
        self.callback = callback
        self.font = pygame.font.Font(None, 20)
        
    def handle_event(self, event):
        if not self.visible:
            return False
            
        if event.type == pygame.MOUSEBUTTONDOWN:
            if self.rect.collidepoint(event.pos):
                self.checked = not self.checked
                if self.callback:
                    self.callback(self.checked)
                return True
        return False
    
    def draw(self, screen):
        if not self.visible:
            return
            
        # Checkbox
        color = (255, 255, 255)
        border_color = (150, 150, 150)
        
        pygame.draw.rect(screen, color, self.rect)
        pygame.draw.rect(screen, border_color, self.rect, 2)
        
        # Checkmark
        if self.checked:
            points = [
                (self.rect.x + 3, self.rect.y + self.rect.height // 2),
                (self.rect.x + self.rect.width // 2, self.rect.y + self.rect.height - 4),
                (self.rect.x + self.rect.width - 3, self.rect.y + 3)
            ]
            pygame.draw.lines(screen, (0, 150, 0), False, points, 3)
        
        # Text
        text_surface = self.font.render(self.text, True, (255, 255, 255))
        text_rect = text_surface.get_rect()
        text_rect.centery = self.rect.centery
        text_rect.x = self.rect.right + 10
        screen.blit(text_surface, text_rect)

class Ball:
    """A physics-based ball object with vertical motion simulation."""
    
    def __init__(self, x: float, y: float, radius: float = 20, mass: float = 1.0):
        self.x = x # Initial horizontal coordinates
        self.y = y # Initial vertical coordinates
        self.radius = radius # Initial radius
        self.mass = mass # Initial mass (Used for energy calculations

        # Each ball will have its own x, y, radius, and mass
        
        # Physics properties
        self.velocity_y = 0.0 # Initial y velocity
        self.acceleration_y = 0.0 # Initial vertical acceleration
        
        # Constants
        self.gravity = 6000.0  # pixels/s²
        self.bounce_damping = 0.8  # Slightly less energy loss for more bounces
        
        # Load ball texture
        try:
            self.texture = pygame.image.load("assets/circle.png")
            # Scale texture to match radius
            scaled_size = (int(radius * 2), int(radius * 2))
            self.texture = pygame.transform.scale(self.texture, scaled_size)
        except (pygame.error, FileNotFoundError, OSError):
            print("Warning: Could not load circle.png, using default circle")
            self.texture = None
        
        # Visual properties (fallback)
        self.color = (255, 100, 100)  # Red color
        
    def update(self, dt: float, ground_y: float):
        """Update ball physics for one time step."""
        # Only apply gravity if ball is not at rest on ground
        is_at_rest = self.velocity_y == 0 and self.y + self.radius >= ground_y
        if not is_at_rest: # If not at rest then
            self.acceleration_y = self.gravity # apply gravity
        else:
            self.acceleration_y = 0 # don't apply gravity
        
        # Update velocity and position using proper kinematic equations
        self.velocity_y += self.acceleration_y * dt
        self.y += self.velocity_y * dt
        
    def check_ground_collision(self, ground_y: float):
        """Check and handle collision with the ground."""
        if self.y + self.radius >= ground_y:
            self.y = ground_y - self.radius
            self.velocity_y = -self.velocity_y * self.bounce_damping
            
            # Stop very small bounces
            if abs(self.velocity_y) < 50:
                self.velocity_y = 0
                
    def draw(self, screen):
        """Draw the ball on the screen."""
        # Draw a simple shadow
        shadow_y = 600  # Ground level
        shadow_alpha = max(0, 100 - int(abs(self.y - 600) / 2))
        if shadow_alpha > 0:
            shadow_color = (0, 0, 0, shadow_alpha)
            pygame.gfxdraw.filled_ellipse(screen, int(self.x), shadow_y, int(self.radius), 5, shadow_color)
            
        # Draw the ball texture or a fallback circle
        if self.texture:
            texture_rect = self.texture.get_rect()
            texture_rect.center = (int(self.x), int(self.y))
            screen.blit(self.texture, texture_rect)
        else:
            pygame.draw.circle(screen, self.color, 
                             (int(self.x), int(self.y)), int(self.radius))

    def get_state(self):
        """Get the current state of the ball as a tuple."""
        return (self.x, self.y, self.velocity_y, self.acceleration_y)
    
    def set_state(self, state):
        """Set the ball's state from a tuple."""
        self.x, self.y, self.velocity_y, self.acceleration_y = state


class PhysicsSimulation:
    """Main physics simulation class."""
    
    def __init__(self, width: int = 800, height: int = 600):
        self.width = width
        self.height = height
        self.ground_y = height - 50
        
        # Initialize Pygame
        pygame.init()
        self.screen = pygame.display.set_mode((width, height))
        pygame.display.set_caption("Vertical Ball Physics Simulation")
        self.clock = pygame.time.Clock()
        
        # Create ball
        self.ball = Ball(width // 2, 100)
        
        # UI properties
        self.font = pygame.font.Font(None, 24)
        self.small_font = pygame.font.Font(None, 20)
        self.show_info = True

        # Time control properties
        self.simulation_time = 0.0  # Simulation time in seconds
        self.is_playing = False
        self.target_fps = 144
        self.dt = 1 / self.target_fps  # Fixed time step for consistent physics
        self.auto_pause_after_step = False

        # State management - using deque for efficient operations at both ends
        self.history = deque(maxlen=500)  # Store up to 500 frames of history (about 3.5 seconds at 144 FPS)
        self.time_history = deque(maxlen=500)  # Store corresponding time values
        self.rewind_speed = 5  # Number of frames to rewind per button press

        # GUI elements
        self.gui_elements = []
        self.setup_gui()

        self.create_background()

    def setup_gui(self):
        """Initialize GUI elements."""
        # Control panel area (right side)
        panel_x = self.width - 250
        y_offset = 20
        
        # Play/Pause button
        self.play_pause_btn = Button(panel_x, y_offset, 100, 30, "Play", self.toggle_play_pause)
        self.gui_elements.append(self.play_pause_btn)
        y_offset += 40
        
        # Reset button
        reset_btn = Button(panel_x, y_offset, 100, 30, "Reset", self.reset_simulation)
        self.gui_elements.append(reset_btn)
        y_offset += 40
        
        # Time step +1s button
        step_btn = Button(panel_x, y_offset, 100, 30, "Step +1s", self.step_one_second)
        self.gui_elements.append(step_btn)
        y_offset += 45
        
        # Step unit toggle (frames vs seconds)
        self.step_by_frames = False
        self.step_unit_btn = Button(panel_x, y_offset, 120, 25, "Step: Seconds", self.toggle_step_unit)
        self.gui_elements.append(self.step_unit_btn)
        y_offset += 35
        
        # Custom increment input
        increment_label = self.create_label("Step Value:", panel_x, y_offset)
        y_offset += 25
        self.increment_input = InputField(panel_x, y_offset, 120, 25, "1.0", 15)
        self.gui_elements.append(self.increment_input)
        y_offset += 30
        
        # Custom increment step button
        custom_step_btn = Button(panel_x, y_offset, 100, 30, "Step", self.step_custom_increment)
        self.gui_elements.append(custom_step_btn)
        y_offset += 50
        
        # Set time input
        time_label = self.create_label("Set Time (s):", panel_x, y_offset)
        y_offset += 25
        self.time_input = InputField(panel_x, y_offset, 120, 25, "0.0", 15)
        self.gui_elements.append(self.time_input)
        y_offset += 30
        
        # Set time button
        set_time_btn = Button(panel_x, y_offset, 100, 30, "Set Time", self.set_specific_time)
        self.gui_elements.append(set_time_btn)
        y_offset += 50
        
        # Auto-pause checkbox
        self.auto_pause_checkbox = Checkbox(panel_x, y_offset, 20, "Auto-pause after step", 
                                          self.auto_pause_after_step, self.toggle_auto_pause)
        self.gui_elements.append(self.auto_pause_checkbox)

    def create_label(self, text, x, y):
        """Helper to create text labels (not interactive)."""
        # Labels are drawn in draw_ui, not as GUI elements
        return None

    def toggle_play_pause(self):
        """Toggle between play and pause states."""
        self.is_playing = not self.is_playing
        self.play_pause_btn.text = "Pause" if self.is_playing else "Play"

    def toggle_step_unit(self):
        """Toggle between frame-based and time-based stepping."""
        self.step_by_frames = not self.step_by_frames
        self.step_unit_btn.text = "Step: Frames" if self.step_by_frames else "Step: Seconds"
        # Update placeholder text in increment input
        if self.step_by_frames:
            self.increment_input.placeholder = "144"  # Suggest 144 frames (1 second)
        else:
            self.increment_input.placeholder = "1.0"  # Suggest 1 second

    def reset_simulation(self):
        """Reset the simulation to initial state."""
        self.simulation_time = 0.0
        self.is_playing = False
        self.play_pause_btn.text = "Play"
        self.reset_ball()

    def step_one_second(self):
        """Step the simulation forward by 1 second."""
        if self.step_by_frames:
            self.step_simulation_frames(self.target_fps)  # 144 frames = 1 second
        else:
            self.step_simulation_time(1.0)

    def step_custom_increment(self):
        """Step the simulation by the custom increment value."""
        try:
            increment = float(self.increment_input.text)
            if self.step_by_frames:
                # Stepping by frames (can be negative)
                self.step_simulation_frames(int(increment))
            else:
                # Stepping by time (can be negative)
                self.step_simulation_time(increment)
        except ValueError:
            print("Invalid step value")

    def step_simulation_frames(self, frame_count):
        """Step the simulation by a specific number of frames (positive or negative)."""
        if frame_count > 0:
            # Step forward
            for _ in range(frame_count):
                self.save_state()
                self.ball.update(self.dt, self.ground_y)
                self.ball.check_ground_collision(self.ground_y)
                self.simulation_time += self.dt
        elif frame_count < 0:
            # Step backward (rewind)
            frames_to_rewind = min(abs(frame_count), len(self.history))
            for _ in range(frames_to_rewind):
                if self.history and self.time_history:
                    self.history.pop()
                    self.time_history.pop()
            
            # Apply the rewound state
            if self.history and self.time_history:
                self.ball.set_state(self.history[-1])
                self.simulation_time = self.time_history[-1]
            else:
                # If we've exhausted history, reset to initial state
                self.reset_simulation()
        
        if self.auto_pause_after_step:
            self.is_playing = False
            self.play_pause_btn.text = "Play"

    def step_simulation_time(self, time_step):
        """Step the simulation by a specific time amount (positive or negative)."""
        if time_step > 0:
            # Step forward in time
            steps = int(time_step / self.dt)
            for _ in range(steps):
                self.save_state()
                self.ball.update(self.dt, self.ground_y)
                self.ball.check_ground_collision(self.ground_y)
                self.simulation_time += self.dt
        elif time_step < 0:
            # Step backward in time
            target_time = max(0, self.simulation_time + time_step)  # Can't go below 0
            if target_time == 0:
                self.reset_simulation()
            else:
                self.rewind_to_time(target_time)
        
        if self.auto_pause_after_step:
            self.is_playing = False
            self.play_pause_btn.text = "Play"

    def set_specific_time(self):
        """Set the simulation to a specific time."""
        try:
            target_time = float(self.time_input.text)
            if target_time >= 0:
                self.jump_to_time(target_time)
            else:
                print("Invalid time: must be non-negative")
        except ValueError:
            print("Invalid time value")

    def toggle_auto_pause(self, checked):
        """Toggle auto-pause functionality."""
        self.auto_pause_after_step = checked

    def jump_to_time(self, target_time):
        """Jump to a specific time in the simulation."""
        if target_time < self.simulation_time:
            # Need to rewind or reset
            if target_time == 0:
                self.reset_simulation()
            else:
                # Try to find the closest time in history
                self.rewind_to_time(target_time)
        elif target_time > self.simulation_time:
            # Step forward to target time
            time_diff = target_time - self.simulation_time
            self.step_simulation_time(time_diff)
        
        if self.auto_pause_after_step:
            self.is_playing = False
            self.play_pause_btn.text = "Play"

    def rewind_to_time(self, target_time):
        """Rewind to the closest available time in history."""
        if not self.time_history:
            self.reset_simulation()
            return
        
        # Find the closest time in history
        best_idx = 0
        best_diff = abs(self.time_history[0] - target_time)
        
        for i, t in enumerate(self.time_history):
            diff = abs(t - target_time)
            if diff < best_diff:
                best_diff = diff
                best_idx = i
        
        # Rewind to that state
        frames_to_rewind = len(self.history) - best_idx - 1
        if frames_to_rewind > 0:
            for _ in range(frames_to_rewind):
                if self.history and self.time_history:
                    self.history.pop()
                    self.time_history.pop()
        
        if self.history and self.time_history:
            self.ball.set_state(self.history[-1])
            self.simulation_time = self.time_history[-1]

    def save_state(self):
        """Save the current state of the ball to history."""
        state = self.ball.get_state()
        self.history.append(state)
        self.time_history.append(self.simulation_time)

    def can_rewind(self):
        """Check if there are states available for rewinding."""
        return len(self.history) > 1

    def get_history_info(self):
        """Get information about the current history state."""
        return {
            'frames_stored': len(self.history),
            'max_frames': self.history.maxlen,
            'time_stored_seconds': len(self.history) / self.target_fps,
            'can_rewind': self.can_rewind()
        }

    def create_background(self):
        """Pre-render the static background for performance."""
        self.background = self.screen.copy()
        self.background.fill((0, 0, 0))  # Black background
        
        # Draw ground line
        pygame.draw.line(self.background, (100, 100, 255), 
                        (0, self.ground_y), (self.width, self.ground_y), 3)
        
        # Draw grid lines
        grid_color = (105, 105, 105)
        for i in range(0, self.width - 250, 50):  # Don't draw grid under control panel
            pygame.draw.line(self.background, grid_color, 
                           (i, 0), (i, self.ground_y), 1)
        for i in range(0, self.ground_y, 50):
            pygame.draw.line(self.background, grid_color, 
                           (0, i), (self.width - 250, i), 1)
        
        # Draw control panel background
        panel_rect = pygame.Rect(self.width - 250, 0, 250, self.height)
        pygame.draw.rect(self.background, (40, 40, 40), panel_rect)
        pygame.draw.line(self.background, (100, 100, 100), 
                        (self.width - 250, 0), (self.width - 250, self.height), 2)
        
    def draw_ui(self):
        """Draw UI information."""
        if not self.show_info:
            return
            
        # Physics info (left side)
        height_above_ground = max(0, self.ground_y - (self.ball.y + self.ball.radius))
        kinetic_energy = 0.5 * self.ball.mass * self.ball.velocity_y**2
        potential_energy = self.ball.mass * self.ball.gravity * height_above_ground
        total_energy = kinetic_energy + potential_energy
        
        # Get history info
        history_info = self.get_history_info()
        
        info_lines = [
            f"Time: {self.simulation_time:.3f} s",
            f"Position: ({self.ball.x:.1f}, {self.ball.y:.1f}) px",
            f"Velocity: {self.ball.velocity_y:.1f} px/s",
            f"Acceleration: {self.ball.acceleration_y:.1f} px/s²",
            f"Energy: {total_energy:.0f} J",
            f"Status: {'Playing' if self.is_playing else 'Paused'}",
            f"Step Mode: {'Frames' if self.step_by_frames else 'Seconds'}",
            f"History: {history_info['frames_stored']}/{history_info['max_frames']} frames"
        ]
        
        for i, line in enumerate(info_lines):
            text = self.font.render(line, True, (255, 255, 255))
            self.screen.blit(text, (10, 10 + i * 25))
        
        # Control panel labels
        panel_x = self.width - 240
        
        # Step value label with unit indication
        step_unit = "frames" if self.step_by_frames else "seconds"
        step_label_text = f"Step Value ({step_unit}):"
        label = self.small_font.render(step_label_text, True, (200, 200, 200))
        self.screen.blit(label, (panel_x, 145))
        
        # Helper text for negative values
        helper_text = "(+/- values allowed)"
        helper_label = self.small_font.render(helper_text, True, (150, 150, 150))
        self.screen.blit(helper_label, (panel_x, 165))
        
        # Set time label
        label = self.small_font.render("Set Time (s):", True, (200, 200, 200))
        self.screen.blit(label, (panel_x, 275))
        
        # Controls info (bottom left)
        controls = [
            "Keyboard Controls:",
            "I: Toggle info",
            "ESC: Quit",
            "",
            "Step Controls:",
            "• Use +/- values to go forward/back",
            f"• Current mode: {step_unit}",
            "• Toggle mode with Step button"
        ]
        
        for i, line in enumerate(controls):
            color = (200, 200, 200) if line else (100, 100, 100)
            if line.startswith("•"):
                color = (180, 180, 180)
            text = self.small_font.render(line, True, color)
            self.screen.blit(text, (10, self.height - 160 + i * 18))
    
    def reset_ball(self):
        """Reset the ball to initial position and clear history."""
        self.ball.x = self.width // 2
        self.ball.y = 100
        self.ball.velocity_y = 0
        self.ball.acceleration_y = 0
        self.history.clear()  # Clear history when resetting
        self.time_history.clear()
    
    def handle_events(self):
        """Handle pygame events."""
        for event in pygame.event.get():
            # Check GUI elements first
            event_consumed = False
            for element in self.gui_elements:
                if element.handle_event(event):
                    event_consumed = True
                    break
            
            if event_consumed:
                continue
                
            # Handle other events
            if event.type == pygame.QUIT:
                return False
            elif event.type == pygame.KEYDOWN:
                if event.key == pygame.K_ESCAPE:
                    return False
                elif event.key == pygame.K_i:
                    self.show_info = not self.show_info
        return True
    
    def run(self):
        """Main simulation loop."""
        running = True

        while running:
            # Calculate delta time
            dt_real = self.clock.tick(self.target_fps) / 1000.0
            
            # Handle events
            running = self.handle_events()
            
            # Update GUI elements
            for element in self.gui_elements:
                element.update(dt_real)
            
            # Update physics only if playing
            if self.is_playing:
                self.save_state()
                self.ball.update(self.dt, self.ground_y)
                self.ball.check_ground_collision(self.ground_y)
                self.simulation_time += self.dt
            
            # Draw everything
            self.screen.blit(self.background, (0, 0))
            self.ball.draw(self.screen)
            self.draw_ui()
            
            # Draw GUI elements
            for element in self.gui_elements:
                element.draw(self.screen)
            
            # Update display
            pygame.display.flip()
        
        pygame.quit()
        sys.exit()


def main():
    """Main function to run the simulation."""
    print("Starting Vertical Ball Physics Simulation...")
    print("Time Control Features:")
    print("  - Play/Pause button")
    print("  - Step by 1 second")
    print("  - Custom time increments")
    print("  - Set specific time")
    print("  - Auto-pause option")
    print("  - Rewind functionality")
    print()
    print("Keyboard Controls:")
    print("  I - Toggle info display")
    print("  ESC - Quit")
    print()
    
    simulation = PhysicsSimulation()
    simulation.run()

if __name__ == "__main__":
    main()<|MERGE_RESOLUTION|>--- conflicted
+++ resolved
@@ -27,54 +27,18 @@
         pass
 
 class Button(GUIElement):
-<<<<<<< HEAD
-    """
-    A clickable button that can be drawn with custom images or default styling.
-
-    To use custom images, provide a dictionary for the `images` parameter, e.g.:
-    {
-        'normal': 'path/to/normal_image.png',
-        'hover': 'path/to/hover_image.png',
-        'pressed': 'path/to/pressed_image.png'
-    }
-    """
-    def __init__(self, x, y, width, height, text, callback=None, images=None):
-=======
     """A clickable button."""
     def __init__(self, x, y, width, height, text, callback=None):
->>>>>>> 312a73b4
         super().__init__(x, y, width, height)
         self.text = text
         self.callback = callback
         self.font = pygame.font.Font(None, 24)
         self.pressed = False
-<<<<<<< HEAD
-        self.hover = False
-        
-        # Load images if provided
-        self.images = {}
-        if images:
-            for key, path in images.items():
-                try:
-                    self.images[key] = pygame.image.load(path).convert_alpha()
-                except pygame.error:
-                    print(f"Warning: Could not load image for button state '{key}' at {path}")
-=======
->>>>>>> 312a73b4
         
     def handle_event(self, event):
         if not self.visible:
             return False
-<<<<<<< HEAD
-        
-        # Check for hover state
-        if event.type == pygame.MOUSEMOTION:
-            self.hover = self.rect.collidepoint(event.pos)
-        
-        # Check for clicks
-=======
-            
->>>>>>> 312a73b4
+            
         if event.type == pygame.MOUSEBUTTONDOWN:
             if self.rect.collidepoint(event.pos):
                 self.pressed = True
@@ -86,51 +50,11 @@
                 self.pressed = False
                 return True
             self.pressed = False
-<<<<<<< HEAD
-            
-        # Update hover state if mouse leaves the button area without moving
-        if not self.rect.collidepoint(pygame.mouse.get_pos()):
-            self.hover = False
-            
-=======
->>>>>>> 312a73b4
         return False
     
     def draw(self, screen):
         if not self.visible:
             return
-<<<<<<< HEAD
-        
-        # Determine which image to use
-        current_image = None
-        if self.pressed and 'pressed' in self.images:
-            current_image = self.images['pressed']
-        elif self.hover and 'hover' in self.images:
-            current_image = self.images['hover']
-        elif 'normal' in self.images:
-            current_image = self.images['normal']
-
-        # Draw with image or with default style
-        if current_image:
-            # Scale image to fit button dimensions
-            scaled_image = pygame.transform.scale(current_image, (self.rect.width, self.rect.height))
-            screen.blit(scaled_image, self.rect.topleft)
-        else:
-            # Fallback to procedural drawing with hover effect
-            if self.pressed:
-                color = (100, 100, 100) # Darker grey when pressed
-            elif self.hover:
-                color = (170, 170, 170) # Lighter grey on hover
-            else:
-                color = (150, 150, 150) # Default grey
-            
-            border_color = (200, 200, 200)
-            
-            pygame.draw.rect(screen, color, self.rect)
-            pygame.draw.rect(screen, border_color, self.rect, 2)
-        
-        # Center text on the button
-=======
             
         # Button color based on state
         color = (100, 100, 100) if self.pressed else (150, 150, 150)
@@ -140,7 +64,6 @@
         pygame.draw.rect(screen, border_color, self.rect, 2)
         
         # Center text
->>>>>>> 312a73b4
         text_surface = self.font.render(self.text, True, (255, 255, 255))
         text_rect = text_surface.get_rect(center=self.rect.center)
         screen.blit(text_surface, text_rect)
